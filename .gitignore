__pycache__/
*.py[cod]
*$py.class

# ros2
log/
build/
install/

# additions
temp/
.vscode/

#log
log.txt

.DS_Store

.cursor/
.cursorrules
*.pt
.env

<<<<<<< HEAD
test.txt
=======
path.sh
>>>>>>> f62a5906
<|MERGE_RESOLUTION|>--- conflicted
+++ resolved
@@ -21,8 +21,5 @@
 *.pt
 .env
 
-<<<<<<< HEAD
 test.txt
-=======
-path.sh
->>>>>>> f62a5906
+path.sh