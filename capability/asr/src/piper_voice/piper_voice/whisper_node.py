import rclpy
from rclpy.node import Node
from std_msgs.msg import String
import subprocess
import os
from piper_msgs.srv import PlayText
import torch
import sounddevice as sd
import scipy.io.wavfile as wav


import whisper
import torch
# -*- encoding:utf-8 -*-
import hashlib
import hmac
import base64
from socket import *
import json, time, threading
from websocket import create_connection
import websocket
from urllib.parse import quote
import logging


def process_data_str(data : str) -> list:
    # 使用正则匹配:seg_id的内容  {"seg_id":0, ...}
    seg_id_str = data.split("seg_id\":")[1].split(",")[0]
    # 数字 字符串->int字符
    seg_id = int(seg_id_str)
    # print(seg_id,type(seg_id))

    type_id_str = data.split("type\":\"")[1].split("\",")[0]
    # 数字 字符串->int字符
    type_id = int(type_id_str)
    # print(type_id)
    
    # 遍历多个 "w\":\"的内容，并拼接
    str_get = ""
    for i in range(1, len(data.split("\"w\":\""))):
        str_get += data.split("\"w\":\"")[i].split("\"")[0]

    # print(str_get)

    return {
        "seg_id" : seg_id,
        "words" : str_get,
        "type": type_id
    }


# reload(sys)
# sys.setdefaultencoding("utf8")
class Client():
    def __init__(self, app_id: str = "cb173188",
                   api_key: str = "e1e345135a66fb8142f2685d5f929ca9"):
        base_url = "ws://rtasr.xfyun.cn/v1/ws"
        ts = str(int(time.time()))
        tt = (app_id + ts).encode('utf-8')
        md5 = hashlib.md5()
        md5.update(tt)
        baseString = md5.hexdigest()
        baseString = bytes(baseString, encoding='utf-8')

        apiKey = api_key.encode('utf-8')
        signa = hmac.new(apiKey, baseString, hashlib.sha1).digest()
        signa = base64.b64encode(signa)
        signa = str(signa, 'utf-8')
        self.end_tag = "{\"end\": true}"

        self.ws = create_connection(base_url + "?appid=" + app_id + "&ts=" + ts + "&signa=" + quote(signa))
        self.trecv = threading.Thread(target=self.recv)
        self.trecv.start()
        self.result_list = []

    def send(self, file_path):
        file_object = open(file_path, 'rb')
        try:
            index = 1
            while True:
                chunk = file_object.read(1280)
                if not chunk:
                    break
                self.ws.send(chunk)

                index += 1
                time.sleep(0.04)
        finally:
            file_object.close()

        self.ws.send(bytes(self.end_tag.encode('utf-8')))
        print("send end tag success")

    def recv(self):
        try:
            while self.ws.connected:
                result = str(self.ws.recv())
                if len(result) == 0:
                    print("receive result end")
                    break
                result_dict = json.loads(result)
                # 解析结果
                if result_dict["action"] == "started":
                    print("handshake success, result: " + result)

                if result_dict["action"] == "result":
                    result_1 = result_dict
                    # result_2 = json.loads(result_1["cn"])
                    # result_3 = json.loads(result_2["st"])
                    # result_4 = json.loads(result_3["rt"])
                    # print("rtasr result: " + result_1["data"])
                    self.result_list.append(result_1["data"])
                    

                if result_dict["action"] == "error":
                    print("rtasr error: " + result)
                    self.ws.close()
                    return
        except websocket.WebSocketConnectionClosedException:
            print("receive result end")

    def close(self):
        self.ws.close()
        print("connection closed")



def asr_transcribe(file_path: str,
                   app_id: str = "cb173188",
                   api_key: str = "e1e345135a66fb8142f2685d5f929ca9") -> str:
    """
    使用指定的 Client 对音频文件进行识别，并返回最终识别的字符串。

    :param file_path: 音频文件路径
    :param app_id: 应用 ID（默认值为示例）
    :param api_key: API 密钥（默认值为示例）
    :return: 识别结果的字符串
    """
    logging.basicConfig()

    client = Client(app_id=app_id, api_key=api_key)
    client.send(file_path)

    fin_str = ""
    for line in client.result_list:
        result = process_data_str(line)
        if result["type"] == 0:
            fin_str += result["words"]

    return fin_str


KEYWORDS = ["你好", "开始", "激活"]
TEMP_AUDIO_FILE = "./temp_listen.wav"


# @TODO 需要后期加入声纹识别模块
class WhisperNode(Node):
    def __init__(self):
        super().__init__('whisper_node')
        self.model = whisper.load_model("small", download_root='/mnt/DataDisk/MODELS')  # 可选 base / medium / large

        # ✅ 加载完之后，转到 GPU
        if torch.cuda.is_available():
            self.model = self.model.to('cuda')
            self.get_logger().info("✅ Whisper 模型已移动到 GPU 运行")
        else:
            self.get_logger().warn("⚠️ CUDA 不可用，Whisper 将在 CPU 上运行")
        self.get_logger().info("✅ Whisper 模型加载完成，准备监听语音指令")

        self.publisher = self.create_publisher(String, 'voice_command', 10)
        # self.tts_pub = self.create_publisher(String, '·', 10)
        self.client = self.create_client(PlayText, 'play_tts')
        while not self.client.wait_for_service(timeout_sec=1.0):
            self.get_logger().info('等待 TTS 服务...')
        # 启动循环监听
        self.request = PlayText.Request()
        self.loop()
        
    def listen(self):
        self.get_logger().info("🎙️ 正在录音 3 秒...")
        self.record_audio(TEMP_AUDIO_FILE, duration=3)
        text = self.transcribe_audio(TEMP_AUDIO_FILE).strip()
        return text
        
    def loop(self):
        while rclpy.ok():
            self.get_logger().info("🎙️ 正在录音 3 秒...")
            self.record_audio(TEMP_AUDIO_FILE, duration=3)
            text = self.transcribe_audio(TEMP_AUDIO_FILE).strip()
            if text:
            # if True:
                for keyword in KEYWORDS:
                    # if True:
                    if keyword in text:
                        print(f"🚀 关键词 '{keyword}' 触发！发布消息到topic")
                        text_command = ''
                        while not text_command:
                            start = time.time()

                            self.publlish_is_sync("你好，请您在我说完后发布指令，您有十秒时间", sync=True)
                            self.record_audio(TEMP_AUDIO_FILE, duration=10)
                            # 修改使用讯飞的asr api来做语音命令转换，这样可以加速很多，否则原来的whisper模型实在是太慢了。
                            text_command = asr_transcribe(TEMP_AUDIO_FILE).strip()
                            if text_command:
                                msg = String(data=text + '。' + text_command)
                                self.publisher.publish(msg)
                                self.get_logger().info(f"📤 发布语音指令: {text + '。' + text_command}")
                                self.publlish_is_sync("收到，正在思考中", sync=False)
                                print('经过了', time.time() - start, ' 秒')
                                break
                            # edge_free_tts(['收到', '正在思考中'], 1, 'zh-CN-XiaoxiaoNeural', './tishi.wav')
                    else:
                        print(f"\r未识别到关键词^_^", end='')
                        continue
            else:
                self.get_logger().warn("🈳 无识别结果")
            time.sleep(1)


    def publlish_is_sync(self, text='说话啊', sync=False):
        self.request.text = text
        self.request.sync = sync
        future = self.client.call_async(self.request)
        rclpy.spin_until_future_complete(self, future)



    # def publlish_is_sync(self, text='说话啊', sync=False):
    #     if sync:
    #         self.tts_pub.publish(String(data="[SYNC]" + text))
    #     else:
    #         self.tts_pub.publish(String(data=text))


    def record_audio(self, filename, duration=3):
        sample_rate=44100
        recording = sd.rec(int(duration * sample_rate), samplerate=sample_rate, channels=1, dtype='float64')
        sd.wait()
        wav.write(filename, sample_rate, recording)
        cmd = ["arecord", "-D", "plughw:2,0", "-d", str(duration), "-f", "cd", filename]
        subprocess.run(cmd)

    def transcribe_audio(self, filename):
        result = self.model.transcribe(filename, language="zh")
        return result["text"]

<<<<<<< HEAD
def main(args=None):
=======
def main(args=None):    
>>>>>>> 02484c81
    rclpy.init(args=args)
    try:
        rclpy.spin(WhisperNode())
    except KeyboardInterrupt:
        pass
    rclpy.shutdown()<|MERGE_RESOLUTION|>--- conflicted
+++ resolved
@@ -245,11 +245,8 @@
         result = self.model.transcribe(filename, language="zh")
         return result["text"]
 
-<<<<<<< HEAD
-def main(args=None):
-=======
+
 def main(args=None):    
->>>>>>> 02484c81
     rclpy.init(args=args)
     try:
         rclpy.spin(WhisperNode())
